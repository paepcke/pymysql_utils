import multiprocessing
from setuptools import setup, find_packages
setup(
    name = "pymysql_utils",
<<<<<<< HEAD
    version = "0.27",
=======
    version = "0.30",
>>>>>>> 3ad9e035
    packages = find_packages(),

    # Dependencies on other packages:
    # Couldn't get numpy install to work without
    # an out-of-band: sudo apt-get install python-dev
    setup_requires   = [],
    install_requires = ['pymysql3>=0.5',
			'configparser>=3.3.0'
			],
    # tests_require    = ['mongomock>=1.0.1', 'sentinels>=0.0.6', 'nose>=1.0'],

    # Unit tests; they are initiated via 'python setup.py test'
    #test_suite       = 'nose.collector', 

    package_data = {
        # If any package contains *.txt or *.rst files, include them:
     #   '': ['*.txt', '*.rst'],
        # And include any *.msg files found in the 'hello' package, too:
     #   'hello': ['*.msg'],
    },

    # metadata for upload to PyPI
    author = "Andreas Paepcke",
    author_email = "paepcke@cs.stanford.edu",
    description = "Thin wrapper around pymysql. Provides Python iterator for queries. Abstracts away cursor.",
    license = "BSD",
    keywords = "MySQL",
    url = "https://github.com/paepcke/pymysql_utils",   # project home page, if any
)<|MERGE_RESOLUTION|>--- conflicted
+++ resolved
@@ -2,11 +2,7 @@
 from setuptools import setup, find_packages
 setup(
     name = "pymysql_utils",
-<<<<<<< HEAD
-    version = "0.27",
-=======
     version = "0.30",
->>>>>>> 3ad9e035
     packages = find_packages(),
 
     # Dependencies on other packages:
